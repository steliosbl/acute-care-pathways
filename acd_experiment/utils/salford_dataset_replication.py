import numpy as np
import matplotlib.pyplot as plt
from sklearn.metrics import ConfusionMatrixDisplay, confusion_matrix

def plot_confusion_matrix(
    y_true,
    y_pred,
<<<<<<< HEAD
    ax=None,
=======
    ax = None,
>>>>>>> 76925cef
    display_labels=[1, 0],
    xlabel="True Class",
    ylabel="Predicted Class",
    plot_title="Confusion Matrix",
    normalize="true",
):
    if ax is None:
<<<<<<< HEAD
        fig, ax = plt.subplots(1, 1, figsize=(6, 6))
=======
        fig, ax = plt.subplots(1, 1, figsize=(6,6))
>>>>>>> 76925cef
    ax.grid(False)
    values_format = ".2%" if normalize else None
    cm_fig = ConfusionMatrixDisplay(
        np.rot90(np.flipud(confusion_matrix(y_true, y_pred, normalize=normalize))),
        display_labels=display_labels,
    ).plot(
        values_format=values_format,
        ax=ax,
        # cmap="Purples"
    )

    ax.set_xlabel(xlabel)
    ax.set_ylabel(ylabel)
    ax.set_title(plot_title)<|MERGE_RESOLUTION|>--- conflicted
+++ resolved
@@ -5,11 +5,7 @@
 def plot_confusion_matrix(
     y_true,
     y_pred,
-<<<<<<< HEAD
-    ax=None,
-=======
     ax = None,
->>>>>>> 76925cef
     display_labels=[1, 0],
     xlabel="True Class",
     ylabel="Predicted Class",
@@ -17,11 +13,8 @@
     normalize="true",
 ):
     if ax is None:
-<<<<<<< HEAD
         fig, ax = plt.subplots(1, 1, figsize=(6, 6))
-=======
-        fig, ax = plt.subplots(1, 1, figsize=(6,6))
->>>>>>> 76925cef
+
     ax.grid(False)
     values_format = ".2%" if normalize else None
     cm_fig = ConfusionMatrixDisplay(
